#!/usr/bin/env python3

"""Unit tests for the utility module."""

import pytest
import numpy as np
from bm3dornl.utils import (
    estimate_background_intensity,
    is_within_threshold,
    horizontal_binning,
    horizontal_debinning,
)


def test_is_within_threshold():
    # Setup the patches
    ref_patch = np.array([1, 2, 3], dtype=float)
    cmp_patch_same = np.array([1, 2, 3], dtype=float)
    cmp_patch_different = np.array([4, 5, 6], dtype=float)
    cmp_patch_close = np.array([1, 2, 4], dtype=float)

    # Test case 1: Same patches, zero distance
    threshold = 0
    result = is_within_threshold(ref_patch, cmp_patch_same, threshold)
    assert result, "Failed: Same patches should be within zero distance"

    # Test case 2: Different patches, threshold less than actual distance
    threshold = 2
    result = is_within_threshold(ref_patch, cmp_patch_different, threshold)
    assert not result, "Failed: Different patches should not be within distance of 2"

    # Test case 3: Different patches, threshold greater than actual distance
    threshold = 6
    result = is_within_threshold(ref_patch, cmp_patch_different, threshold)
    assert result, "Failed: Different patches should be within distance of 6"

    # Test case 4: Slightly different patches, small threshold
    threshold = 2
    result = is_within_threshold(ref_patch, cmp_patch_close, threshold)
    assert result, "Failed: Slightly different patches should be within distance of 2"

    # Test case 5: Slightly different patches, very small threshold
    threshold = 0.1
    result = is_within_threshold(ref_patch, cmp_patch_close, threshold)
    assert not result, "Failed: Slightly different patches should not be within very small distance of 0.1"


<<<<<<< HEAD
def test_get_signal_patch_positions():
    # Create a synthetic image with a signal patch in the center
    image = np.zeros((10, 10), dtype=float)
    image[4:6, 4:6] = 1.0  # Making the center bright

    # Define the patch size, stride, and background threshold
    patch_size = (3, 3)
    stride = 1
    background_threshold = 0.5

    # Call the function
    result = get_signal_patch_positions(
        image=image,
        patch_size=patch_size,
        stride=stride,
        background_threshold=background_threshold,
    )

    # Check that the function correctly identified the signal patch
    assert (
        [4, 4] in result.tolist()
    ), "The signal patch at position (4, 4) was not identified correctly"


def test_get_signal_patch_positions_no_signal_error():
    # Create an image with all values below the threshold
    image = np.zeros((10, 10), dtype=float)
    patch_size = (3, 3)
    stride = 1
    background_threshold = 0.5

    # Check for ValueError when no signal patches are found
    with pytest.raises(ValueError) as excinfo:
        get_signal_patch_positions(
            image=image,
            patch_size=patch_size,
            stride=stride,
            background_threshold=background_threshold,
        )
    assert "Couldn't find any signal patches in the image" in str(
        excinfo.value
    ), "Expected ValueError for no signal patches was not raised"


def test_pad_patch_ids_first():
    candidate_patch_ids = np.array([1, 2, 3])
    num_patches = 5
    padded = pad_patch_ids(candidate_patch_ids, num_patches, mode="first")
    assert np.array_equal(
        padded, np.array([1, 2, 3, 1, 1])
    ), "Padding with the first element failed"


def test_pad_patch_ids_repeat_sequence():
    candidate_patch_ids = np.array([1, 2, 3])
    num_patches = 7
    padded = pad_patch_ids(candidate_patch_ids, num_patches, mode="repeat_sequence")
    assert np.array_equal(
        padded, np.array([1, 2, 3, 1, 2, 3, 1])
    ), "Repeating sequence padding failed"


def test_pad_patch_ids_circular():
    candidate_patch_ids = np.array([1, 2, 3])
    num_patches = 6
    padded = pad_patch_ids(candidate_patch_ids, num_patches, mode="circular")
    assert np.array_equal(
        padded, np.array([1, 2, 3, 1, 2, 3])
    ), "Circular padding failed"


def test_pad_patch_ids_mirror():
    candidate_patch_ids = np.array([1, 2, 3])
    num_patches = 6
    padded = pad_patch_ids(candidate_patch_ids, num_patches, mode="mirror")
    assert np.array_equal(padded, np.array([1, 2, 3, 3, 2, 1])), "Mirror padding failed"


def test_pad_patch_ids_random():
    candidate_patch_ids = np.array([1, 2, 3])
    num_patches = 5
    padded = pad_patch_ids(candidate_patch_ids, num_patches, mode="random")
    # Check that all elements in padded are from candidate_patch_ids
    assert all(item in candidate_patch_ids for item in padded), "Random padding failed"

@pytest.mark.skip(reason = "Changed function signature")
=======
>>>>>>> 9119be1e
def test_horizontal_binning():
    # Initial setup: Create a test image
    Z = np.random.rand(64, 64)

    # Number of binning iterations
    k = 3

    # Perform the binning
    binned_images = horizontal_binning(Z, k)

    # Assert we have the correct number of images
    assert len(binned_images) == k + 1, "Incorrect number of binned images returned"

    # Assert that each image has the correct dimensions
    expected_width = 64
    for i, img in enumerate(binned_images):
        assert img.shape[0] == 64, f"Height of image {i} is incorrect"
        assert img.shape[1] == expected_width, f"Width of image {i} is incorrect"
        expected_width = (expected_width + 1) // 2  # Calculate the next expected width

@pytest.mark.skip(reason = "Changed function signature")
def test_horizontal_binning_k_zero():
    Z = np.random.rand(64, 64)
    binned_images = horizontal_binning(Z, 0)
    assert len(binned_images) == 1 and np.array_equal(
        binned_images[0], Z
    ), "Binning with k=0 should return only the original image"

@pytest.mark.skip(reason = "Changed function signature")
def test_horizontal_binning_large_k():
    Z = np.random.rand(64, 64)
    binned_images = horizontal_binning(Z, 6)
    assert len(binned_images) == 7, "Incorrect number of images for large k"
    assert binned_images[-1].shape[1] == 1, "Final image width should be 1 for large k"


@pytest.mark.parametrize(
    "original_width, target_width", [(32, 64), (64, 128), (128, 256)]
)
@pytest.mark.skip(reason = "Changed function signature")
def test_horizontal_debinning_scaling(original_width, target_width):
    original_image = np.random.rand(64, original_width)
    target_shape = (64, target_width)
    debinned_image = horizontal_debinning(original_image, np.empty(target_shape))
    assert (
        debinned_image.shape == target_shape
    ), f"Failed to scale from {original_width} to {target_width}"


def test_estimate_background_intensity():
    # Create a sample 3D tomostack
    tomostack = np.array(
        [
            [[1, 2, 3], [4, 5, 6], [7, 8, 9]],
            [[9, 8, 7], [6, 5, 4], [3, 2, 1]],
            [[2, 4, 6], [8, 10, 12], [14, 16, 18]],
        ]
    )

    # Calculate the expected background intensity (5% quantile of the mean along axis 1)
    expected_intensity = np.quantile(np.mean(tomostack, axis=1), 0.05)

    # Call the function
    result = estimate_background_intensity(tomostack, quantile=0.05)

    # Assert the result is as expected
    assert np.isclose(
        result, expected_intensity
    ), f"Expected {expected_intensity}, but got {result}"


if __name__ == "__main__":
    pytest.main([__file__])<|MERGE_RESOLUTION|>--- conflicted
+++ resolved
@@ -45,95 +45,6 @@
     assert not result, "Failed: Slightly different patches should not be within very small distance of 0.1"
 
 
-<<<<<<< HEAD
-def test_get_signal_patch_positions():
-    # Create a synthetic image with a signal patch in the center
-    image = np.zeros((10, 10), dtype=float)
-    image[4:6, 4:6] = 1.0  # Making the center bright
-
-    # Define the patch size, stride, and background threshold
-    patch_size = (3, 3)
-    stride = 1
-    background_threshold = 0.5
-
-    # Call the function
-    result = get_signal_patch_positions(
-        image=image,
-        patch_size=patch_size,
-        stride=stride,
-        background_threshold=background_threshold,
-    )
-
-    # Check that the function correctly identified the signal patch
-    assert (
-        [4, 4] in result.tolist()
-    ), "The signal patch at position (4, 4) was not identified correctly"
-
-
-def test_get_signal_patch_positions_no_signal_error():
-    # Create an image with all values below the threshold
-    image = np.zeros((10, 10), dtype=float)
-    patch_size = (3, 3)
-    stride = 1
-    background_threshold = 0.5
-
-    # Check for ValueError when no signal patches are found
-    with pytest.raises(ValueError) as excinfo:
-        get_signal_patch_positions(
-            image=image,
-            patch_size=patch_size,
-            stride=stride,
-            background_threshold=background_threshold,
-        )
-    assert "Couldn't find any signal patches in the image" in str(
-        excinfo.value
-    ), "Expected ValueError for no signal patches was not raised"
-
-
-def test_pad_patch_ids_first():
-    candidate_patch_ids = np.array([1, 2, 3])
-    num_patches = 5
-    padded = pad_patch_ids(candidate_patch_ids, num_patches, mode="first")
-    assert np.array_equal(
-        padded, np.array([1, 2, 3, 1, 1])
-    ), "Padding with the first element failed"
-
-
-def test_pad_patch_ids_repeat_sequence():
-    candidate_patch_ids = np.array([1, 2, 3])
-    num_patches = 7
-    padded = pad_patch_ids(candidate_patch_ids, num_patches, mode="repeat_sequence")
-    assert np.array_equal(
-        padded, np.array([1, 2, 3, 1, 2, 3, 1])
-    ), "Repeating sequence padding failed"
-
-
-def test_pad_patch_ids_circular():
-    candidate_patch_ids = np.array([1, 2, 3])
-    num_patches = 6
-    padded = pad_patch_ids(candidate_patch_ids, num_patches, mode="circular")
-    assert np.array_equal(
-        padded, np.array([1, 2, 3, 1, 2, 3])
-    ), "Circular padding failed"
-
-
-def test_pad_patch_ids_mirror():
-    candidate_patch_ids = np.array([1, 2, 3])
-    num_patches = 6
-    padded = pad_patch_ids(candidate_patch_ids, num_patches, mode="mirror")
-    assert np.array_equal(padded, np.array([1, 2, 3, 3, 2, 1])), "Mirror padding failed"
-
-
-def test_pad_patch_ids_random():
-    candidate_patch_ids = np.array([1, 2, 3])
-    num_patches = 5
-    padded = pad_patch_ids(candidate_patch_ids, num_patches, mode="random")
-    # Check that all elements in padded are from candidate_patch_ids
-    assert all(item in candidate_patch_ids for item in padded), "Random padding failed"
-
-@pytest.mark.skip(reason = "Changed function signature")
-=======
->>>>>>> 9119be1e
 def test_horizontal_binning():
     # Initial setup: Create a test image
     Z = np.random.rand(64, 64)
